"""Setup module for python-openei-http."""
from pathlib import Path

from setuptools import find_packages, setup

PROJECT_DIR = Path(__file__).parent.resolve()
README_FILE = PROJECT_DIR / "README.md"
<<<<<<< HEAD
VERSION = "0.1.20-b0"
=======
VERSION = "0.1.19"
>>>>>>> 2d9fb205


setup(
    name="python-openei",
    version=VERSION,
    url="https://github.com/firstof9/python-openei",
    download_url="https://github.com/firstof9/python-openei",
    author="firstof9",
    author_email="firstof9@gmail.com",
    description="Python wrapper for OpenEI HTTP API",
    long_description=README_FILE.read_text(encoding="utf-8"),
    long_description_content_type="text/markdown",
    packages=find_packages(exclude=["test.*", "tests"]),
    python_requires=">=3.8",
    install_requires=["requests"],
    entry_points={},
    include_package_data=True,
    zip_safe=False,
    classifiers=[
        "Development Status :: 4 - Beta",
        "Intended Audience :: Developers",
        "Natural Language :: English",
        "Programming Language :: Python :: 3",
        "Programming Language :: Python :: 3.9",
        "Programming Language :: Python :: 3.10",
    ],
)<|MERGE_RESOLUTION|>--- conflicted
+++ resolved
@@ -5,11 +5,7 @@
 
 PROJECT_DIR = Path(__file__).parent.resolve()
 README_FILE = PROJECT_DIR / "README.md"
-<<<<<<< HEAD
-VERSION = "0.1.20-b0"
-=======
-VERSION = "0.1.19"
->>>>>>> 2d9fb205
+VERSION = "0.1.20"
 
 
 setup(
